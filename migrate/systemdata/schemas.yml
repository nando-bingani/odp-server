--- conflicted
+++ resolved
@@ -62,7 +62,10 @@
   type: tag
   uri: https://odp.saeon.ac.za/schema/tag/daterange
 
-<<<<<<< HEAD
+Tag.DateRangeInc:
+  type: tag
+  uri: https://odp.saeon.ac.za/schema/tag/daterangeinc
+
 Tag.Abstract:
   type: tag
   uri: https://odp.saeon.ac.za/schema/tag/abstract
@@ -70,11 +73,6 @@
 Tag.Lineage:
   type: tag
   uri: https://odp.saeon.ac.za/schema/tag/lineage
-=======
-Tag.DateRangeInc:
-  type: tag
-  uri: https://odp.saeon.ac.za/schema/tag/daterangeinc
->>>>>>> 356bd356
 
 Vocabulary.Infrastructure:
   type: vocabulary
